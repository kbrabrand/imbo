--- conflicted
+++ resolved
@@ -84,23 +84,13 @@
         $imageIdentifier = 'id';
         $image = $this->getImage();
 
-<<<<<<< HEAD
-        $this->assertTrue($this->adapter->insertImage($publicKey, $imageIdentifier, $image));
-        $lastModified1 = $this->adapter->getLastModified([$publicKey], $imageIdentifier);
+        $this->assertTrue($this->adapter->insertImage($user, $imageIdentifier, $image));
+        $lastModified1 = $this->adapter->getLastModified([$user], $imageIdentifier);
 
         sleep(1);
 
-        $this->assertTrue($this->adapter->insertImage($publicKey, $imageIdentifier, $image));
-        $lastModified2 = $this->adapter->getLastModified([$publicKey], $imageIdentifier);
-=======
         $this->assertTrue($this->adapter->insertImage($user, $imageIdentifier, $image));
-        $lastModified1 = $this->adapter->getLastModified($user, $imageIdentifier);
-
-        sleep(1);
-
-        $this->assertTrue($this->adapter->insertImage($user, $imageIdentifier, $image));
-        $lastModified2 = $this->adapter->getLastModified($user, $imageIdentifier);
->>>>>>> 45c8672f
+        $lastModified2 = $this->adapter->getLastModified([$user], $imageIdentifier);
 
         $this->assertTrue($lastModified2 > $lastModified1);
     }
@@ -144,11 +134,7 @@
      * @expectedExceptionMessage Image not found
      */
     public function testGetLastModifiedOfImageThatDoesNotExist() {
-<<<<<<< HEAD
-        $this->adapter->getLastModified(['publickey'], 'id');
-=======
-        $this->adapter->getLastModified('user', 'id');
->>>>>>> 45c8672f
+        $this->adapter->getLastModified(['user'], 'id');
     }
 
     public function testGetLastModified() {
@@ -156,21 +142,12 @@
         $imageIdentifier = 'id';
         $image = $this->getImage();
 
-<<<<<<< HEAD
-        $this->assertTrue($this->adapter->insertImage($publicKey, $imageIdentifier, $image));
-        $this->assertInstanceOf('DateTime', $this->adapter->getLastModified([$publicKey], $imageIdentifier));
+        $this->assertTrue($this->adapter->insertImage($user, $imageIdentifier, $image));
+        $this->assertInstanceOf('DateTime', $this->adapter->getLastModified([$user], $imageIdentifier));
     }
 
     public function testGetLastModifiedWhenUserHasNoImages() {
-        $this->assertInstanceOf('DateTime', $this->adapter->getLastModified(['publickey']));
-=======
-        $this->assertTrue($this->adapter->insertImage($user, $imageIdentifier, $image));
-        $this->assertInstanceOf('DateTime', $this->adapter->getLastModified($user, $imageIdentifier));
-    }
-
-    public function testGetLastModifiedWhenUserHasNoImages() {
-        $this->assertInstanceOf('DateTime', $this->adapter->getLastModified('user'));
->>>>>>> 45c8672f
+        $this->assertInstanceOf('DateTime', $this->adapter->getLastModified(['user']));
     }
 
     public function testGetNumImages() {
@@ -298,11 +275,7 @@
         $query = new Query();
         $model = $this->getMock('Imbo\Model\Images');
         $model->expects($this->once())->method('setHits')->with(6);
-<<<<<<< HEAD
-        $images = $this->adapter->getImages(['publickey'], $query, $model);
-=======
-        $images = $this->adapter->getImages('user', $query, $model);
->>>>>>> 45c8672f
+        $images = $this->adapter->getImages(['user'], $query, $model);
         $this->assertCount(6, $images);
     }
 
@@ -315,41 +288,25 @@
         // Fetch to the timestamp of when the last image was added
         $query = new Query();
         $query->to($end);
-<<<<<<< HEAD
-        $this->assertCount(6, $this->adapter->getImages([$publicKey], $query, $model));
-=======
-        $this->assertCount(6, $this->adapter->getImages($user, $query, $model));
->>>>>>> 45c8672f
+        $this->assertCount(6, $this->adapter->getImages([$user], $query, $model));
         $this->assertSame(6, $model->getHits());
 
         // Fetch until the second the first image was added
         $query = new Query();
         $query->to($start);
-<<<<<<< HEAD
-        $this->assertCount(1, $this->adapter->getImages([$publicKey], $query, $model));
-=======
-        $this->assertCount(1, $this->adapter->getImages($user, $query, $model));
->>>>>>> 45c8672f
+        $this->assertCount(1, $this->adapter->getImages([$user], $query, $model));
         $this->assertSame(1, $model->getHits());
 
         // Fetch from the second the first image was added
         $query = new Query();
         $query->from($start);
-<<<<<<< HEAD
-        $this->assertCount(6, $this->adapter->getImages([$publicKey], $query, $model));
-=======
-        $this->assertCount(6, $this->adapter->getImages($user, $query, $model));
->>>>>>> 45c8672f
+        $this->assertCount(6, $this->adapter->getImages([$user], $query, $model));
         $this->assertSame(6, $model->getHits());
 
         // Fetch from the second the last image was added
         $query = new Query();
         $query->from($end);
-<<<<<<< HEAD
-        $this->assertCount(1, $this->adapter->getImages([$publicKey], $query, $model));
-=======
-        $this->assertCount(1, $this->adapter->getImages($user, $query, $model));
->>>>>>> 45c8672f
+        $this->assertCount(1, $this->adapter->getImages([$user], $query, $model));
         $this->assertSame(1, $model->getHits());
     }
 
@@ -359,11 +316,7 @@
         $query = new Query();
         $query->returnMetadata(true);
 
-<<<<<<< HEAD
-        $images = $this->adapter->getImages(['publickey'], $query, $this->getMock('Imbo\Model\Images'));
-=======
-        $images = $this->adapter->getImages('user', $query, $this->getMock('Imbo\Model\Images'));
->>>>>>> 45c8672f
+        $images = $this->adapter->getImages(['user'], $query, $this->getMock('Imbo\Model\Images'));
 
         foreach ($images as $image) {
             $this->assertArrayHasKey('metadata', $image);
@@ -383,11 +336,7 @@
 
         $model = new Images();
         $query = new Query();
-<<<<<<< HEAD
-        $images = $this->adapter->getImages(['publickey'], $query, $model);
-=======
-        $images = $this->adapter->getImages('user', $query, $model);
->>>>>>> 45c8672f
+        $images = $this->adapter->getImages(['user'], $query, $model);
 
         foreach ($images as $image) {
             $this->assertSame('user', $image['user']);
@@ -399,11 +348,7 @@
     public function testGetImagesReturnsImagesWithDateTimeInstances() {
         $this->insertImages();
 
-<<<<<<< HEAD
-        $images = $this->adapter->getImages(['publickey'], new Query(), $this->getMock('Imbo\Model\Images'));
-=======
-        $images = $this->adapter->getImages('user', new Query(), $this->getMock('Imbo\Model\Images'));
->>>>>>> 45c8672f
+        $images = $this->adapter->getImages(['user'], new Query(), $this->getMock('Imbo\Model\Images'));
 
         foreach (array('added', 'updated') as $dateField) {
             foreach ($images as $image) {
@@ -462,11 +407,7 @@
         $model = $this->getMock('Imbo\Model\Images');
         $model->expects($this->once())->method('setHits')->with(6);
 
-<<<<<<< HEAD
-        $images = $this->adapter->getImages(['publickey'], $query, $model);
-=======
-        $images = $this->adapter->getImages('user', $query, $model);
->>>>>>> 45c8672f
+        $images = $this->adapter->getImages(['user'], $query, $model);
         $this->assertCount(count($imageIdentifiers), $images);
 
         foreach ($images as $i => $image) {
@@ -619,51 +560,27 @@
         $model = new Images();
 
         $query->imageIdentifiers(array($id1));
-<<<<<<< HEAD
-        $this->assertCount(1, $this->adapter->getImages([$publicKey], $query, $model));
+        $this->assertCount(1, $this->adapter->getImages([$user], $query, $model));
         $this->assertSame(1, $model->getHits());
 
         $query->imageIdentifiers(array($id1, $id2));
-        $this->assertCount(2, $this->adapter->getImages([$publicKey], $query, $model));
+        $this->assertCount(2, $this->adapter->getImages([$user], $query, $model));
         $this->assertSame(2, $model->getHits());
 
         $query->imageIdentifiers(array($id1, $id2, $id3));
-        $this->assertCount(3, $this->adapter->getImages([$publicKey], $query, $model));
+        $this->assertCount(3, $this->adapter->getImages([$user], $query, $model));
         $this->assertSame(3, $model->getHits());
 
         $query->imageIdentifiers(array($id1, $id2, $id3, $id4));
-        $this->assertCount(4, $this->adapter->getImages([$publicKey], $query, $model));
+        $this->assertCount(4, $this->adapter->getImages([$user], $query, $model));
         $this->assertSame(4, $model->getHits());
 
         $query->imageIdentifiers(array($id1, $id2, $id3, $id4, $id5));
-        $this->assertCount(5, $this->adapter->getImages([$publicKey], $query, $model));
+        $this->assertCount(5, $this->adapter->getImages([$user], $query, $model));
         $this->assertSame(5, $model->getHits());
 
         $query->imageIdentifiers(array($id1, $id2, $id3, $id4, $id5, str_repeat('f', 32)));
-        $this->assertCount(5, $this->adapter->getImages([$publicKey], $query, $model));
-=======
-        $this->assertCount(1, $this->adapter->getImages($user, $query, $model));
-        $this->assertSame(1, $model->getHits());
-
-        $query->imageIdentifiers(array($id1, $id2));
-        $this->assertCount(2, $this->adapter->getImages($user, $query, $model));
-        $this->assertSame(2, $model->getHits());
-
-        $query->imageIdentifiers(array($id1, $id2, $id3));
-        $this->assertCount(3, $this->adapter->getImages($user, $query, $model));
-        $this->assertSame(3, $model->getHits());
-
-        $query->imageIdentifiers(array($id1, $id2, $id3, $id4));
-        $this->assertCount(4, $this->adapter->getImages($user, $query, $model));
-        $this->assertSame(4, $model->getHits());
-
-        $query->imageIdentifiers(array($id1, $id2, $id3, $id4, $id5));
-        $this->assertCount(5, $this->adapter->getImages($user, $query, $model));
-        $this->assertSame(5, $model->getHits());
-
-        $query->imageIdentifiers(array($id1, $id2, $id3, $id4, $id5, str_repeat('f', 32)));
-        $this->assertCount(5, $this->adapter->getImages($user, $query, $model));
->>>>>>> 45c8672f
+        $this->assertCount(5, $this->adapter->getImages([$user], $query, $model));
         $this->assertSame(5, $model->getHits());
     }
 
@@ -737,11 +654,7 @@
             $query->sort($sort);
         }
 
-<<<<<<< HEAD
-        $images = $this->adapter->getImages(['publickey'], $query, $this->getMock('Imbo\Model\Images'));
-=======
-        $images = $this->adapter->getImages('user', $query, $this->getMock('Imbo\Model\Images'));
->>>>>>> 45c8672f
+        $images = $this->adapter->getImages(['user'], $query, $this->getMock('Imbo\Model\Images'));
 
         foreach ($images as $i => $image) {
             $this->assertSame($values[$i], $image[$field]);
