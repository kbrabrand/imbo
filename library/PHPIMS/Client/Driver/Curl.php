--- conflicted
+++ resolved
@@ -105,13 +105,8 @@
         }
 
         curl_setopt_array($this->curlHandle, array(
-<<<<<<< HEAD
-            CURLOPT_POST       => true,
-            CURLOPT_POSTFIELDS => $postFields,
-=======
             CURLOPT_POST          => true,
             CURLOPT_POSTFIELDS    => $postFields,
->>>>>>> 36710fe8
             CURLOPT_CUSTOMREQUEST => 'POST',
         ));
 
@@ -123,11 +118,7 @@
      */
     public function get($url) {
         curl_setopt_array($this->curlHandle, array(
-<<<<<<< HEAD
-            CURLOPT_HTTPGET => true,
-=======
             CURLOPT_HTTPGET       => true,
->>>>>>> 36710fe8
             CURLOPT_CUSTOMREQUEST => 'GET',
         ));
 
@@ -139,11 +130,7 @@
      */
     public function head($url) {
         curl_setopt_array($this->curlHandle, array(
-<<<<<<< HEAD
-            CURLOPT_NOBODY => true,
-=======
             CURLOPT_NOBODY        => true,
->>>>>>> 36710fe8
             CURLOPT_CUSTOMREQUEST => 'HEAD',
         ));
 
