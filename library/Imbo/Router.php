--- conflicted
+++ resolved
@@ -45,16 +45,10 @@
         'image'          => '#^/users/(?<user>[a-z0-9_-]{1,})/images/(?<imageIdentifier>[a-f0-9]{32})(\.(?<extension>gif|jpg|png))?$#',
         'globalshorturl' => '#^/s/(?<shortUrlId>[a-zA-Z0-9]{7})$#',
         'status'         => '#^/status(/|(\.(?<extension>json|xml)))?$#',
-<<<<<<< HEAD
-        'images'         => '#^/users/(?<publicKey>[a-z0-9_-]{3,})/images(/|(\.(?<extension>json|xml)))?$#',
         'globalimages'   => '#^/images(/|(\.(?<extension>json|xml)))?$#',
-        'metadata'       => '#^/users/(?<publicKey>[a-z0-9_-]{3,})/images/(?<imageIdentifier>[a-f0-9]{32})/meta(?:data)?(/|\.(?<extension>json|xml))?$#',
-        'user'           => '#^/users/(?<publicKey>[a-z0-9_-]{3,})(/|\.(?<extension>json|xml))?$#',
-=======
         'images'         => '#^/users/(?<user>[a-z0-9_-]{1,})/images(/|(\.(?<extension>json|xml)))?$#',
         'metadata'       => '#^/users/(?<user>[a-z0-9_-]{1,})/images/(?<imageIdentifier>[a-f0-9]{32})/meta(?:data)?(/|\.(?<extension>json|xml))?$#',
         'user'           => '#^/users/(?<user>[a-z0-9_-]{1,})(/|\.(?<extension>json|xml))?$#',
->>>>>>> 45c8672f
         'stats'          => '#^/stats(/|(\.(?<extension>json|xml)))?$#',
         'index'          => '#^/?$#',
         'shorturls'      => '#^/users/(?<user>[a-z0-9_-]{1,})/images/(?<imageIdentifier>[a-f0-9]{32})/shorturls(/|\.(?<extension>json|xml))?$#',
