<?php
/**
 * This file is part of the Imbo package
 *
 * (c) Christer Edvartsen <cogo@starzinger.net>
 *
 * For the full copyright and license information, please view the LICENSE file that was
 * distributed with this source code.
 */

namespace Imbo\Database;

use Imbo\Model\Image,
    Imbo\Model\Images,
    Imbo\Resource\Images\Query,
    Imbo\Exception\DatabaseException,
    MongoClient,
    MongoCollection,
    MongoException,
    DateTime,
    DateTimeZone;

/**
 * MongoDB database driver
 *
 * A MongoDB database driver for Imbo
 *
 * Valid parameters for this driver:
 *
 * - (string) databaseName Name of the database. Defaults to 'imbo'
 * - (string) server The server string to use when connecting to MongoDB. Defaults to
 *                   'mongodb://localhost:27017'
 * - (array) options Options to use when creating the MongoClient instance. Defaults to
 *                   ['connect' => true, 'connectTimeoutMS' => 1000].
 *
 * @author Christer Edvartsen <cogo@starzinger.net>
 * @package Database
 */
class MongoDB implements DatabaseInterface {
    /**
     * Mongo client instance
     *
     * @var MongoClient
     */
    private $mongoClient;

    /**
     * The collection instances used by the driver
     *
     * @var array
     */
    private $collections = [
        'image' => null,
        'shortUrl' => null,
    ];

    /**
     * Parameters for the driver
     *
     * @var array
     */
    private $params = [
        // Database name
        'databaseName' => 'imbo',

        // Server string and ctor options
        'server'  => 'mongodb://localhost:27017',
        'options' => ['connect' => true, 'connectTimeoutMS' => 1000],
    ];

    /**
     * Class constructor
     *
     * @param array $params Parameters for the driver
     * @param MongoClient $client MongoClient instance
     * @param MongoCollection $imageCollection MongoCollection instance for the images
     * @param MongoCollection $shortUrlCollection MongoCollection instance for the short URLs
     */
    public function __construct(array $params = null, MongoClient $client = null, MongoCollection $imageCollection = null, MongoCollection $shortUrlCollection = null) {
        if ($params !== null) {
            $this->params = array_replace_recursive($this->params, $params);
        }

        if ($client !== null) {
            $this->mongoClient = $client;
        }

        if ($imageCollection !== null) {
            $this->collections['image'] = $imageCollection;
        }

        if ($shortUrlCollection !== null) {
            $this->collections['shortUrl'] = $shortUrlCollection;
        }
    }

    /**
     * {@inheritdoc}
     */
    public function insertImage($user, $imageIdentifier, Image $image) {
        $now = time();

        if ($added = $image->getAddedDate()) {
            $added = $added->getTimestamp();
        }

        if ($updated = $image->getUpdatedDate()) {
            $updated = $updated->getTimestamp();
        }

        if ($this->imageExists($user, $imageIdentifier)) {
            try {
                $this->getImageCollection()->update(
                    ['user' => $user, 'imageIdentifier' => $imageIdentifier],
                    ['$set' => ['updated' => $now]],
                    ['multiple' => false]
                );

                return true;
            } catch (MongoException $e) {
                throw new DatabaseException('Unable to save image data', 500, $e);
            }
        }

        $data = [
            'size'             => $image->getFilesize(),
            'user'             => $user,
            'imageIdentifier'  => $imageIdentifier,
            'extension'        => $image->getExtension(),
            'mime'             => $image->getMimeType(),
            'metadata'         => [],
            'added'            => $added ?: $now,
            'updated'          => $updated ?: $now,
            'width'            => $image->getWidth(),
            'height'           => $image->getHeight(),
            'checksum'         => $image->getChecksum(),
            'originalChecksum' => $image->getOriginalChecksum(),
        ];

        try {
            $this->getImageCollection()->insert($data);
        } catch (MongoException $e) {
            throw new DatabaseException('Unable to save image data', 500, $e);
        }

        return true;
    }

    /**
     * {@inheritdoc}
     */
    public function deleteImage($user, $imageIdentifier) {
        try {
            $data = $this->getImageCollection()->findOne([
                'user' => $user,
                'imageIdentifier' => $imageIdentifier,
            ]);

            if ($data === null) {
                throw new DatabaseException('Image not found', 404);
            }

            $this->getImageCollection()->remove(
                ['user' => $user, 'imageIdentifier' => $imageIdentifier],
                ['justOne' => true]
            );
        } catch (MongoException $e) {
            throw new DatabaseException('Unable to delete image data', 500, $e);
        }

        return true;
    }

    /**
     * {@inheritdoc}
     */
    public function updateMetadata($user, $imageIdentifier, array $metadata) {
        try {
            // Fetch existing metadata and merge with the incoming data
            $existing = $this->getMetadata($user, $imageIdentifier);
            $updatedMetadata = array_merge($existing, $metadata);

            $this->getImageCollection()->update(
                ['user' => $user, 'imageIdentifier' => $imageIdentifier],
                ['$set' => ['updated' => time(), 'metadata' => $updatedMetadata]],
                ['multiple' => false]
            );
        } catch (MongoException $e) {
            throw new DatabaseException('Unable to update meta data', 500, $e);
        }

        return true;
    }

    /**
     * {@inheritdoc}
     */
    public function getMetadata($user, $imageIdentifier) {
        try {
            $data = $this->getImageCollection()->findOne([
                'user' => $user,
                'imageIdentifier' => $imageIdentifier,
            ]);
        } catch (MongoException $e) {
            throw new DatabaseException('Unable to fetch meta data', 500, $e);
        }

        if ($data === null) {
            throw new DatabaseException('Image not found', 404);
        }

        return isset($data['metadata']) ? $data['metadata'] : [];
    }

    /**
     * {@inheritdoc}
     */
    public function deleteMetadata($user, $imageIdentifier) {
        try {
            $data = $this->getImageCollection()->findOne([
                'user' => $user,
                'imageIdentifier' => $imageIdentifier,
            ]);

            if ($data === null) {
                throw new DatabaseException('Image not found', 404);
            }

            $this->getImageCollection()->update(
                ['user' => $user, 'imageIdentifier' => $imageIdentifier],
                ['$set' => ['metadata' => []]],
                ['multiple' => false]
            );
        } catch (MongoException $e) {
            throw new DatabaseException('Unable to delete meta data', 500, $e);
        }

        return true;
    }

    /**
     * {@inheritdoc}
     */
<<<<<<< HEAD
    public function getImages(array $publicKeys, Query $query, Images $model) {
=======
    public function getImages($user, Query $query, Images $model) {
>>>>>>> 45c8672f
        // Initialize return value
        $images = [];

        // Query data
        $queryData = [
<<<<<<< HEAD
            'publicKey' => ['$in' => $publicKeys],
=======
            'user' => $user,
>>>>>>> 45c8672f
        ];

        $from = $query->from();
        $to = $query->to();

        if ($from || $to) {
            $tmp = [];

            if ($from !== null) {
                $tmp['$gte'] = $from;
            }

            if ($to !== null) {
                $tmp['$lte'] = $to;
            }

            $queryData['added'] = $tmp;
        }

        $imageIdentifiers = $query->imageIdentifiers();

        if (!empty($imageIdentifiers)) {
            $queryData['imageIdentifier']['$in'] = $imageIdentifiers;
        }

        $checksums = $query->checksums();

        if (!empty($checksums)) {
            $queryData['checksum']['$in'] = $checksums;
        }

        $originalChecksums = $query->originalChecksums();

        if (!empty($originalChecksums)) {
            $queryData['originalChecksum']['$in'] = $originalChecksums;
        }

        // Sorting
        $sort = ['added' => -1];

        if ($querySort = $query->sort()) {
            $sort = [];

            foreach ($querySort as $s) {
                $sort[$s['field']] = ($s['sort'] === 'asc' ? 1 : -1);
            }
        }

        // Fields to fetch
        $fields = array_fill_keys([
            'extension', 'added', 'checksum', 'originalChecksum', 'updated',
            'user', 'imageIdentifier', 'mime', 'size', 'width', 'height'
        ], true);

        if ($query->returnMetadata()) {
            $fields['metadata'] = true;
        }

        try {
            $cursor = $this->getImageCollection()->find($queryData, $fields)
                                                 ->limit($query->limit())
                                                 ->sort($sort);

            // Skip some images if a page has been set
            if (($page = $query->page()) > 1) {
                $skip = $query->limit() * ($page - 1);
                $cursor->skip($skip);
            }

            foreach ($cursor as $image) {
                unset($image['_id']);
                $image['added'] = new DateTime('@' . $image['added'], new DateTimeZone('UTC'));
                $image['updated'] = new DateTime('@' . $image['updated'], new DateTimeZone('UTC'));
                $images[] = $image;
            }

            // Update model
            $model->setHits($cursor->count());
        } catch (MongoException $e) {
            throw new DatabaseException('Unable to search for images', 500, $e);
        }

        return $images;
    }

    /**
     * {@inheritdoc}
     */
    public function getImageProperties($user, $imageIdentifier) {
        try {
            $data = $this->getImageCollection()->findOne(
                ['user' => $user, 'imageIdentifier' => $imageIdentifier],
                array_fill_keys(['size', 'width', 'height', 'mime', 'extension', 'added', 'updated'], true)
            );
        } catch (MongoException $e) {
            throw new DatabaseException('Unable to fetch image data', 500, $e);
        }
        if ($data === null) {
            throw new DatabaseException('Image not found', 404);
        }
        return $data;
    }

    /**
     * {@inheritdoc}
     */
    public function load($user, $imageIdentifier, Image $image) {
        $data = $this->getImageProperties($user, $imageIdentifier);

        $image->setWidth($data['width'])
              ->setHeight($data['height'])
              ->setFilesize($data['size'])
              ->setMimeType($data['mime'])
              ->setExtension($data['extension'])
              ->setAddedDate(new DateTime('@' . $data['added'], new DateTimeZone('UTC')))
              ->setUpdatedDate(new DateTime('@' . $data['updated'], new DateTimeZone('UTC')));

        return true;
    }

    /**
     * {@inheritdoc}
     */
<<<<<<< HEAD
    public function getLastModified(array $publicKeys, $imageIdentifier = null) {
        try {
            // Query on the public keys
            $query = ['publicKey' => ['$in' => $publicKeys]];
=======
    public function getLastModified($user, $imageIdentifier = null) {
        try {
            // Query on the user
            $query = ['user' => $user];
>>>>>>> 45c8672f

            if ($imageIdentifier) {
                // We want information about a single image. Add the identifier to the query
                $query['imageIdentifier'] = $imageIdentifier;
            }

            // Create the cursor
            $cursor = $this->getImageCollection()->find($query, ['updated' => true])
                                                 ->limit(1)
                                                 ->sort([
                                                     'updated' => -1,
                                                 ]);

            // Fetch the next row
            $data = $cursor->getNext();
        } catch (MongoException $e) {
            throw new DatabaseException('Unable to fetch image data', 500, $e);
        }

        if ($data === null && $imageIdentifier) {
            throw new DatabaseException('Image not found', 404);
        } else if ($data === null) {
            $data = ['updated' => time()];
        }

        return new DateTime('@' . $data['updated'], new DateTimeZone('UTC'));
    }

    /**
     * {@inheritdoc}
     */
    public function getNumImages($user) {
        try {
            $query = [
                'user' => $user,
            ];

            $result = (int) $this->getImageCollection()->find($query)->count();

            return $result;
        } catch (MongoException $e) {
            throw new DatabaseException('Unable to fetch information from the database', 500, $e);
        }
    }

    /**
     * {@inheritdoc}
     */
    public function getNumBytes($user) {
        try {
            $result = $this->getImageCollection()->aggregate(
                ['$match' => ['user' => $user]],
                ['$group' => ['_id' => null, 'numBytes' => ['$sum' => '$size']]]
            )['result'];

            if (empty($result)) {
                return 0;
            }

            return (int) $result[0]['numBytes'];
        } catch (MongoException $e) {
            throw new DatabaseException('Unable to fetch information from the database', 500, $e);
        }
    }

    /**
     * {@inheritdoc}
     */
    public function getStatus() {
        try {
            return $this->getMongoClient()->connect();
        } catch (DatabaseException $e) {
            return false;
        }
    }

    /**
     * {@inheritdoc}
     */
    public function getImageMimeType($user, $imageIdentifier) {
        try {
            $data = $this->getImageCollection()->findOne([
                'user' => $user,
                'imageIdentifier' => $imageIdentifier,
            ]);
        } catch (MongoException $e) {
            throw new DatabaseException('Unable to fetch image meta data', 500, $e);
        }

        if ($data === null) {
            throw new DatabaseException('Image not found', 404);
        }

        return $data['mime'];
    }

    /**
     * {@inheritdoc}
     */
    public function imageExists($user, $imageIdentifier) {
        $data = $this->getImageCollection()->findOne([
            'user' => $user,
            'imageIdentifier' => $imageIdentifier,
        ]);

        return $data !== null;
    }

    /**
     * {@inheritdoc}
     */
    public function insertShortUrl($shortUrlId, $user, $imageIdentifier, $extension = null, array $query = array()) {
        try {
            $data = [
                'shortUrlId' => $shortUrlId,
                'user' => $user,
                'imageIdentifier' => $imageIdentifier,
                'extension' => $extension,
                'query' => serialize($query),
            ];

            $this->getShortUrlCollection()->insert($data);
        } catch (MongoException $e) {
            throw new DatabaseException('Unable to create short URL', 500, $e);
        }

        return true;
    }

    /**
     * {@inheritdoc}
     */
    public function getShortUrlId($user, $imageIdentifier, $extension = null, array $query = array()) {
        try {
            $result = $this->getShortUrlCollection()->findOne([
                'user' => $user,
                'imageIdentifier' => $imageIdentifier,
                'extension' => $extension,
                'query' => serialize($query),
            ], [
                'shortUrlId' => true,
            ]);

            if (!$result) {
                return null;
            }

            return $result['shortUrlId'];
        } catch (MongoException $e) {
            return null;
        }
    }

    /**
     * {@inheritdoc}
     */
    public function getShortUrlParams($shortUrlId) {
        try {
            $result = $this->getShortUrlCollection()->findOne([
                'shortUrlId' => $shortUrlId,
            ], [
                '_id' => false
            ]);

            if (!$result) {
                return null;
            }

            $result['query'] = unserialize($result['query']);

            return $result;
        } catch (MongoException $e) {
            return null;
        }
    }

    /**
     * {@inheritdoc}
     */
    public function deleteShortUrls($user, $imageIdentifier, $shortUrlId = null) {
        $query = [
            'user' => $user,
            'imageIdentifier' => $imageIdentifier,
        ];

        if ($shortUrlId) {
            $query['shortUrlId'] = $shortUrlId;
        }

        try {
            $this->getShortUrlCollection()->remove($query);
        } catch (MongoException $e) {
            throw new DatabaseException('Unable to delete short URLs', 500, $e);
        }

        return true;
    }

    /**
     * Fetch the image collection
     *
     * @return MongoCollection
     */
    private function getImageCollection() {
        return $this->getCollection('image');
    }

    /**
     * Fetch the shortUrl collection
     *
     * @return MongoCollection
     */
    private function getShortUrlCollection() {
        return $this->getCollection('shortUrl');
    }

    /**
     * Get the mongo collection instance
     *
     * @param string $type "image" or "shortUrl"
     * @return MongoCollection
     */
    private function getCollection($type) {
        if ($this->collections[$type] === null) {
            try {
                $this->collections[$type] = $this->getMongoClient()->selectCollection(
                    $this->params['databaseName'],
                    $type
                );
            } catch (MongoException $e) {
                throw new DatabaseException('Could not select collection', 500, $e);
            }
        }

        return $this->collections[$type];
    }

    /**
     * Get the mongo client instance
     *
     * @return MongoClient
     */
    private function getMongoClient() {
        if ($this->mongoClient === null) {
            try {
                $this->mongoClient = new MongoClient($this->params['server'], $this->params['options']);
            } catch (MongoException $e) {
                throw new DatabaseException('Could not connect to database', 500, $e);
            }
        }

        return $this->mongoClient;
    }
}<|MERGE_RESOLUTION|>--- conflicted
+++ resolved
@@ -241,21 +241,13 @@
     /**
      * {@inheritdoc}
      */
-<<<<<<< HEAD
-    public function getImages(array $publicKeys, Query $query, Images $model) {
-=======
-    public function getImages($user, Query $query, Images $model) {
->>>>>>> 45c8672f
+    public function getImages(array $users, Query $query, Images $model) {
         // Initialize return value
         $images = [];
 
         // Query data
         $queryData = [
-<<<<<<< HEAD
-            'publicKey' => ['$in' => $publicKeys],
-=======
-            'user' => $user,
->>>>>>> 45c8672f
+            'user' => ['$in' => $users],
         ];
 
         $from = $query->from();
@@ -379,17 +371,10 @@
     /**
      * {@inheritdoc}
      */
-<<<<<<< HEAD
-    public function getLastModified(array $publicKeys, $imageIdentifier = null) {
-        try {
-            // Query on the public keys
-            $query = ['publicKey' => ['$in' => $publicKeys]];
-=======
-    public function getLastModified($user, $imageIdentifier = null) {
-        try {
-            // Query on the user
-            $query = ['user' => $user];
->>>>>>> 45c8672f
+    public function getLastModified(array $users, $imageIdentifier = null) {
+        try {
+            // Query on the users
+            $query = ['user' => ['$in' => $users]];
 
             if ($imageIdentifier) {
                 // We want information about a single image. Add the identifier to the query
