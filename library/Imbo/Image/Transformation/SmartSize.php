--- conflicted
+++ resolved
@@ -22,11 +22,7 @@
  * @author Kristoffer Brabrand <kristoffer@brabrand.no>
  * @package Image\Transformations
  */
-<<<<<<< HEAD
 class SmartSize extends Transformation implements RegionExtractor, InputSizeConstraint {
-=======
-class SmartSize extends Transformation {
->>>>>>> 56fd593c
     /**
      * Holds cached metadata for this image
      *
@@ -39,7 +35,6 @@
      */
     public function transform(array $params) {
         $params = $this->validateParameters($params);
-<<<<<<< HEAD
 
         $this->event->getResponse()->headers->set('X-Imbo-POIs-Used', $params['poi'] ? 1 : 0);
 
@@ -98,26 +93,6 @@
             print_r($cropData);die;
 
             return $this->calculateCrop($parameters, $imageSize);
-=======
-
-        $this->event->getResponse()->headers->set('X-Imbo-POIs-Used', $params['poi'] ? 1 : 0);
-
-        if (!$params['poi']) {
-            return $this->simpleCrop($params['width'], $params['height']);
-        }
-
-        $crop = $this->calculateCrop($params, [
-            'width'  => $this->image->getWidth(),
-            'height' => $this->image->getHeight(),
-        ]);
-
-        try {
-            $this->imagick->cropImage($crop['width'], $crop['height'], $crop['x'], $crop['y']);
-            $this->imagick->setImagePage(0, 0, 0, 0);
-            $this->resize($params['width'], $params['height']);
-        } catch (ImagickException $e) {
-            throw new TransformationException($e->getMessage(), 400, $e);
->>>>>>> 56fd593c
         }
 
         return $this->calculateSimpleCrop($parameters, $imageSize);
@@ -150,7 +125,6 @@
      * @return array Crop data
      */
     private function calculateCrop(array $parameters, array $imageSize) {
-<<<<<<< HEAD
         if (is_string($parameters['poi'])) {
             $parameters['poi'] = explode(',', $parameters['poi']);
         }
@@ -159,8 +133,6 @@
             $parameters['closeness'] = $parameters['crop'];
         }
 
-=======
->>>>>>> 56fd593c
         $focalX = $parameters['poi'][0];
         $focalY  = $parameters['poi'][1];
 
@@ -172,15 +144,10 @@
         $targetHeight = $parameters['height'];
         $targetRatio  = $targetWidth / $targetHeight;
 
-<<<<<<< HEAD
         $closeness = isset($parameters['closeness']) ? $parameters['closeness'] : 'medium';
 
         $growFactor = $this->getGrowFactor($closeness);
         $sourcePortionThreshold = $this->getSourcePercentageThreshold($closeness);
-=======
-        $growFactor = $this->getGrowFactor($parameters['closeness']);
-        $sourcePortionThreshold = $this->getSourcePercentageThreshold($parameters['closeness']);
->>>>>>> 56fd593c
 
         if ($sourceRatio >= $targetRatio) {
             // Image is wider than needed, crop from the sides
@@ -379,7 +346,6 @@
      * @param int $height
      */
     private function simpleCrop($width, $height) {
-<<<<<<< HEAD
         $maxSizeParams = $this->calculateSimpleMaxSize([
             'width' => $width,
             'height' => $height
@@ -389,10 +355,6 @@
         ]);
 
         $transformationManager = $this->transformationManager;
-=======
-        $sourceRatio = $this->image->getWidth() / $this->image->getHeight();
-        $cropRatio = $width / $height;
->>>>>>> 56fd593c
 
         $maxSize = $transformationManager->getTransformation('maxSize');
         $maxSize->setImage($this->image)->transform($maxSizeParams);
@@ -417,7 +379,6 @@
             throw new TransformationException('Both width and height needs to be specified', 400);
         }
 
-<<<<<<< HEAD
         // Get POI from transformation params
         $poi = empty($params['poi']) ? null : explode(',', $params['poi']);
 
@@ -444,19 +405,6 @@
         $params['poi'] = $poi;
 
         return $params;
-=======
-        $transformationManager = $this->event->getTransformationManager();
-
-        $maxSize = $transformationManager->getTransformation('maxSize');
-        $maxSize->setImage($this->image)->transform($params);
-
-        $crop = $transformationManager->getTransformation('crop');
-        $crop->setImage($this->image)->transform([
-            'width' => $width,
-            'height' => $height,
-            'mode' => 'center'
-        ]);
->>>>>>> 56fd593c
     }
 
     /**
