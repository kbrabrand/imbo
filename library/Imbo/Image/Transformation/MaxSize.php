--- conflicted
+++ resolved
@@ -51,7 +51,6 @@
     }
 
     /**
-<<<<<<< HEAD
      * Get output size. Alias for getMinimumInputSize which returns the output size
      *
      * @param array $params
@@ -61,23 +60,6 @@
     public function getOutputSize(array $params, array $imageSize) {
         return $this->getMinimumInputSize($params, $imageSize);
     }
-=======
-     * {@inheritdoc}
-     */
-    public function getMinimumInputSize(array $params, array $imageSize) {
-        return $this->calculateSize($params, $imageSize);
-    }
-
-    /**
-     * Calculate the output size based on the specified parameters
-     *
-     * @param array $params
-     * @param array $imageSize
-     * @return array|boolean
-     */
-    protected function calculateSize(array $params, array $imageSize) {
-        $image = $this->image;
->>>>>>> 56fd593c
 
     /**
      * {@inheritdoc}
